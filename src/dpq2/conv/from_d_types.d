module dpq2.conv.from_d_types;

@safe:

import dpq2.conv.time : POSTGRES_EPOCH_DATE, TimeStampWithoutTZ;
import dpq2.oids : detectOidTypeFromNative, OidType;
import dpq2.value : Value, ValueFormat;

import std.bitmanip: nativeToBigEndian;
import std.datetime.date : Date, DateTime, TimeOfDay;
import std.datetime.systime : LocalTime, SysTime, TimeZone, UTC;
import std.traits: isNumeric, TemplateArgsOf, Unqual;
import std.typecons : Nullable;

/// Converts Nullable!T to Value
Value toValue(T)(T v)
if (is(T == Nullable!R, R))
{
    if (v.isNull)
        return Value(ValueFormat.BINARY, detectOidTypeFromNative!(TemplateArgsOf!T[0]));
    else
        return toValue(v.get);
}

Value toValue(T)(T v)
if(isNumeric!(T))
{
    return Value(v.nativeToBigEndian.dup, detectOidTypeFromNative!T, false, ValueFormat.BINARY);
}

Value toValue(T)(T v, ValueFormat valueFormat = ValueFormat.BINARY) @trusted
if(is(T == string))
{
    if(valueFormat == ValueFormat.TEXT) v = v~'\0'; // for prepareArgs only

    ubyte[] buf = cast(ubyte[]) v;

    return Value(buf, detectOidTypeFromNative!T, false, valueFormat);
}

Value toValue(T)(T v)
if(is(T == ubyte[]))
{
    return Value(v, detectOidTypeFromNative!T, false, ValueFormat.BINARY);
}

Value toValue(T : bool)(T v) @trusted
if (!is(T == Nullable!R, R))
{
    ubyte[] buf;
    buf.length = 1;
    buf[0] = (v ? 1 : 0);

    return Value(buf, detectOidTypeFromNative!T, false, ValueFormat.BINARY);
}

/// Constructs Value from Date
Value toValue(T)(T v)
if (is(Unqual!T == Date))
{
    import std.conv: to;

    auto days = (v - POSTGRES_EPOCH_DATE).total!"days".to!int;

    return Value(nativeToBigEndian(days).dup, OidType.Date, false);
}

/// Constructs Value from TimeOfDay
Value toValue(T)(T v)
if (is(Unqual!T == TimeOfDay))
{
    long us = ((60L * v.hour + v.minute) * 60 + v.second) * 1_000_000;

    return Value(nativeToBigEndian(us).dup, OidType.Time, false);
}

/// Constructs Value from TimeStampWithoutTZ
Value toValue(T)(T v)
if (is(Unqual!T == TimeStampWithoutTZ))
{
<<<<<<< HEAD
    enum mj_pg_epoch = POSTGRES_EPOCH_DATE.modJulianDay;
    long j = v.dateTime.modJulianDay - mj_pg_epoch;
=======
    long j = v.dateTime.modJulianDay - POSTGRES_EPOCH_DATE.modJulianDay;
>>>>>>> 1bf40b0b
    long us = (((j * 24 + v.hour) * 60 + v.minute) * 60 + v.second) * 1_000_000 + v.fracSec.total!"usecs";

    return Value(nativeToBigEndian(us).dup, OidType.TimeStamp, false);
}

/++
    Constructs Value from DateTime
    It uses Timestamp without TZ as a resulting PG type
+/
Value toValue(T)(T v)
if (is(Unqual!T == DateTime))
{
    return TimeStampWithoutTZ(v).toValue;
}

/++
    Constructs Value from SysTime
    Note that SysTime has a precision in hnsecs and PG TimeStamp in usecs.
    It means that PG value will have 10 times lower precision.
    And as both types are using long for internal storage it also means that PG TimeStamp can store greater range of values than SysTime.
+/
Value toValue(T)(T v)
if (is(Unqual!T == SysTime))
{
    long us = (v - SysTime(POSTGRES_EPOCH_DATE, UTC())).total!"usecs";

    return Value(nativeToBigEndian(us).dup, OidType.TimeStampWithZone, false);
}

unittest
{
    import dpq2.conv.to_d_types : as;

    {
        Value v = toValue(cast(short) 123);

        assert(v.oidType == OidType.Int2);
        assert(v.as!short == 123);
    }

    {
        Value v = toValue(-123.456);

        assert(v.oidType == OidType.Float8);
        assert(v.as!double == -123.456);
    }

    {
        Value v = toValue("Test string");

        assert(v.oidType == OidType.Text);
        assert(v.as!string == "Test string");
    }

    {
        ubyte[] buf = [0, 1, 2, 3, 4, 5];
        Value v = toValue(buf.dup);

        assert(v.oidType == OidType.ByteArray);
        assert(v.as!(const ubyte[]) == buf);
    }

    {
        Value t = toValue(true);
        Value f = toValue(false);

        assert(t.as!bool == true);
        assert(f.as!bool == false);
    }

    {
        Value v = toValue(Nullable!long(1));
        Value nv = toValue(Nullable!bool.init);

        assert(!v.isNull);
        assert(v.oidType == OidType.Int8);
        assert(v.as!long == 1);

        assert(nv.isNull);
        assert(nv.oidType == OidType.Bool);
    }

    {
        import std.datetime : DateTime;
        Value v = toValue(Nullable!TimeStampWithoutTZ(TimeStampWithoutTZ(DateTime(2017, 1, 2))));

        assert(!v.isNull);
        assert(v.oidType == OidType.TimeStamp);
    }

    {
        // Date: '2018-1-15'
        auto d = Date(2018, 1, 15);
        auto v = toValue(d);

        assert(v.oidType == OidType.Date);
        assert(v.as!Date == d);
    }

    {
        auto d = immutable Date(2018, 1, 15);
        auto v = toValue(d);

        assert(v.oidType == OidType.Date);
        assert(v.as!Date == d);
    }

    {
        // Date: '2000-1-1'
        auto d = Date(2000, 1, 1);
        auto v = toValue(d);

        assert(v.oidType == OidType.Date);
        assert(v.as!Date == d);
    }

    {
        // Date: '0010-2-20'
        auto d = Date(10, 2, 20);
        auto v = toValue(d);

        assert(v.oidType == OidType.Date);
        assert(v.as!Date == d);
    }

    {
        // DateTime
        auto d = const DateTime(2018, 2, 20, 1, 2, 3);
        auto v = toValue(d);

        assert(v.oidType == OidType.TimeStamp);
        assert(v.as!DateTime == d);
    }

    {
        // TimeOfDay: '14:29:17'
        auto tod = TimeOfDay(14, 29, 17);
        auto v = toValue(tod);

        assert(v.oidType == OidType.Time);
        assert(v.as!TimeOfDay == tod);
    }

    {
        // SysTime: '2017-11-13T14:29:17.075678Z'
        auto t = SysTime.fromISOExtString("2017-11-13T14:29:17.075678Z");
        auto v = toValue(t);

        assert(v.oidType == OidType.TimeStampWithZone);
        assert(v.as!SysTime == t);
    }

    {
        import core.time : usecs;
        import std.datetime.date : DateTime;

        // TimeStampWithoutTZ: '2017-11-13 14:29:17.075678'
        auto t = TimeStampWithoutTZ(DateTime(2017, 11, 13, 14, 29, 17), 75_678.usecs);
        auto v = toValue(t);

        assert(v.oidType == OidType.TimeStamp);
        assert(v.as!TimeStampWithoutTZ == t);
    }
}<|MERGE_RESOLUTION|>--- conflicted
+++ resolved
@@ -78,12 +78,8 @@
 Value toValue(T)(T v)
 if (is(Unqual!T == TimeStampWithoutTZ))
 {
-<<<<<<< HEAD
     enum mj_pg_epoch = POSTGRES_EPOCH_DATE.modJulianDay;
     long j = v.dateTime.modJulianDay - mj_pg_epoch;
-=======
-    long j = v.dateTime.modJulianDay - POSTGRES_EPOCH_DATE.modJulianDay;
->>>>>>> 1bf40b0b
     long us = (((j * 24 + v.hour) * 60 + v.minute) * 60 + v.second) * 1_000_000 + v.fracSec.total!"usecs";
 
     return Value(nativeToBigEndian(us).dup, OidType.TimeStamp, false);
