module dpq2.conv.native_tests;

import dpq2;
import dpq2.conv.arrays : isArrayType;
import dpq2.conv.geometric: Line;
import std.datetime;
import std.typecons: Nullable;
import std.uuid: UUID;
import vibe.data.bson: Bson, deserializeBson;
import vibe.data.json: Json, parseJsonString;

version (integration_tests)
private bool compareArrays(A, B)(A _a, B _b)
{
    static assert(is(A == B));

    import std.algorithm.comparison : equal;
    import std.traits: isInstanceOf;

    return equal!(
        (a, b)
        {
            static if(isInstanceOf!(Nullable, A))
            {
                if(a.isNull != b.isNull)
                    return false;

                if(a.isNull)
                    return true;
            }

            return a == b;
        }
    )(_a, _b);
}

version (integration_tests)
public void _integration_test( string connParam ) @system
{
    import std.format: format;

    auto conn = new Connection(connParam);

    // to return times in other than UTC time zone but fixed time zone so make the test reproducible in databases with other TZ
    conn.exec("SET TIMEZONE TO +02");

    QueryParams params;
    params.resultFormat = ValueFormat.BINARY;

    {
        void testIt(T)(T nativeValue, string pgType, string pgValue)
        {
            import std.algorithm : strip;
            import std.string : representation;

            // test string to native conversion
            params.sqlCommand = format("SELECT %s::%s as d_type_test_value", pgValue is null ? "NULL" : pgValue, pgType);
            params.args = null;
            auto answer = conn.execParams(params);
            immutable Value v = answer[0][0];
            static if (isArrayType!T) auto result = v.as!Bson.deserializeBson!T; //HACK: There is no direct way to read back the array values using as!.. yet
            else auto result = v.as!T;

            static if(isArrayType!T)
                const bool assertResult = compareArrays(result, nativeValue);
            else
                const bool assertResult = result == nativeValue;

            assert(
                assertResult,
                format("PG to native conv: received unexpected value\nreceived pgType=%s\nexpected nativeType=%s\nsent pgValue=%s\nexpected nativeValue=%s\nresult=%s",
                v.oidType, typeid(T), pgValue, nativeValue, result)
            );

            {
                // test binary to text conversion
                params.sqlCommand = "SELECT $1::text";
                params.args = [nativeValue.toValue];

                auto answer2 = conn.execParams(params);
                auto v2 = answer2[0][0];

                string textResult = v2.isNull
                    ? "NULL"
                    : v2.as!string.strip(' ');

                pgValue = pgValue.strip('\'');

                // Special cases:
                static if(is(T == PGbytea))
                    pgValue = `\x442072756c65730021`; // Server formats its reply slightly different from the passed argument

                static if(is(T == Json))
                {
                    // Reformatting by same way in the hope that the data will be sorted same in both cases
                    pgValue = pgValue.parseJsonString.toString;
                    textResult = textResult.parseJsonString.toString;
                }

                assert(textResult == pgValue,
                    format("Native to PG conv: received unexpected value\nreceived pgType=%s\nsent nativeType=%s\nsent nativeValue=%s\nexpected pgValue=%s\nresult=%s\nexpectedRepresentation=%s\nreceivedRepresentation=%s",
                    v.oidType, typeid(T), nativeValue, pgValue, textResult, pgValue.representation, textResult.representation)
                );
            }
        }

        alias C = testIt; // "C" means "case"

        C!PGboolean(true, "boolean", "true");
        C!PGboolean(false, "boolean", "false");
        C!(Nullable!PGboolean)(Nullable!PGboolean.init, "boolean", "NULL");
        C!(Nullable!PGboolean)(Nullable!PGboolean(true), "boolean", "true");
        C!PGsmallint(-32_761, "smallint", "-32761");
        C!PGinteger(-2_147_483_646, "integer", "-2147483646");
        C!PGbigint(-9_223_372_036_854_775_806, "bigint", "-9223372036854775806");
        C!PGreal(-12.3456f, "real", "-12.3456");
        C!PGdouble_precision(-1234.56789012345, "double precision", "-1234.56789012345");
        C!PGtext("first line\nsecond line", "text", "'first line\nsecond line'");
        C!PGtext("12345 ", "char(6)", "'12345'");
        C!PGtext("12345", "varchar(6)", "'12345'");
        C!(Nullable!PGtext)(Nullable!PGtext.init, "text", "NULL");
        C!PGbytea([0x44, 0x20, 0x72, 0x75, 0x6c, 0x65, 0x73, 0x00, 0x21],
            "bytea", r"E'\\x44 20 72 75 6c 65 73 00 21'"); // "D rules\x00!" (ASCII)
        C!PGuuid(UUID("8b9ab33a-96e9-499b-9c36-aad1fe86d640"), "uuid", "'8b9ab33a-96e9-499b-9c36-aad1fe86d640'");
        C!(Nullable!PGuuid)(Nullable!UUID(UUID("8b9ab33a-96e9-499b-9c36-aad1fe86d640")), "uuid", "'8b9ab33a-96e9-499b-9c36-aad1fe86d640'");

        // numeric testing
        C!PGnumeric("NaN", "numeric", "'NaN'");

        const string[] numericTests = [
            "42",
            "-42",
            "0",
            "0.0146328",
            "0.0007",
            "0.007",
            "0.07",
            "0.7",
            "7",
            "70",
            "700",
            "7000",
            "70000",

            "7.0",
            "70.0",
            "700.0",
            "7000.0",
            "70000.000",

            "2354877787627192443",
            "2354877787627192443.0",
            "2354877787627192443.00000",
            "-2354877787627192443.00000"
        ];

        foreach(i, s; numericTests)
            C!PGnumeric(s, "numeric", s);

        // date and time testing
        C!PGdate(Date(2016, 01, 8), "date", "'2016-01-08'");
        {
            import std.exception : assertThrown;

            assertThrown!ValueConvException(
                    C!PGdate(Date(0001, 01, 8), "date", "'5874897-12-31'")
                );
        }
        C!PGtime_without_time_zone(TimeOfDay(12, 34, 56), "time without time zone", "'12:34:56'");
        C!PGtimestamp(PGtimestamp(DateTime(1997, 12, 17, 7, 37, 16), dur!"usecs"(12)), "timestamp without time zone", "'1997-12-17 07:37:16.000012'");
        C!PGtimestamptz(PGtimestamptz(DateTime(1997, 12, 17, 5, 37, 16), dur!"usecs"(12)), "timestamp with time zone", "'1997-12-17 07:37:16.000012+02'");
        C!PGtimestamp(PGtimestamp.earlier, "timestamp", "'-infinity'");
        C!PGtimestamp(PGtimestamp.later, "timestamp", "'infinity'");
        C!PGtimestamp(PGtimestamp.min, "timestamp", `'4713-01-01 00:00:00 BC'`);
        C!PGtimestamp(PGtimestamp.max, "timestamp", `'294276-12-31 23:59:59.999999'`);

        // SysTime testing
        auto testTZ = new immutable SimpleTimeZone(2.dur!"hours"); // custom TZ
        C!SysTime(SysTime(DateTime(1997, 12, 17, 7, 37, 16), dur!"usecs"(12), testTZ), "timestamptz", "'1997-12-17 07:37:16.000012+02'");

        // json
        C!PGjson(Json(["float_value": Json(123.456), "text_str": Json("text string")]), "json", `'{"float_value": 123.456,"text_str": "text string"}'`);
        C!(Nullable!PGjson)(Nullable!Json(Json(["foo": Json("bar")])), "json", `'{"foo":"bar"}'`);

        // json as string
        C!string(`{"float_value": 123.456}`, "json", `'{"float_value": 123.456}'`);

        // jsonb
        C!PGjson(Json(["float_value": Json(123.456), "text_str": Json("text string"), "abc": Json(["key": Json("value")])]), "jsonb",
            `'{"float_value": 123.456, "text_str": "text string", "abc": {"key": "value"}}'`);

        // Geometric
        import dpq2.conv.geometric: GeometricInstancesForIntegrationTest;
        mixin GeometricInstancesForIntegrationTest;

        C!Point(Point(1,2), "point", "'(1,2)'");
        C!PGline(Line(1,2,3), "line", "'{1,2,3}'");
        C!LineSegment(LineSegment(Point(1,2), Point(3,4)), "lseg", "'[(1,2),(3,4)]'");
        C!Box(Box(Point(1,2),Point(3,4)), "box", "'(3,4),(1,2)'"); // PG handles box ordered as upper right first and lower left next
        C!TestPath(TestPath(true, [Point(1,1), Point(2,2), Point(3,3)]), "path", "'((1,1),(2,2),(3,3))'");
        C!TestPath(TestPath(false, [Point(1,1), Point(2,2), Point(3,3)]), "path", "'[(1,1),(2,2),(3,3)]'");
        C!Polygon(([Point(1,1), Point(2,2), Point(3,3)]), "polygon", "'((1,1),(2,2),(3,3))'");
        C!TestCircle(TestCircle(Point(1,2), 10), "circle", "'<(1,2),10>'");

        //Arrays
        C!(int[][])([[1,2],[3,4]], "int[]", "'{{1,2},{3,4}}'");
<<<<<<< HEAD
        C!(int[])([], "int[]", "'{}'"); // empty array test
        //C!(Nullable!string[])([Nullable!string("foo"),Nullable!string.init], "text[]", "'{foo,NULL}'"); //FIXME: doesn't work due to call of Null.get on value comparisons
=======
        C!((Nullable!string)[])([Nullable!string("foo"), Nullable!string.init], "text[]", "'{foo,NULL}'");
>>>>>>> a55de255
        C!(string[])(["foo","bar", "baz"], "text[]", "'{foo,bar,baz}'");
        C!(PGjson[])([Json(["foo": Json(42)])], "json[]", `'{"{\"foo\":42}"}'`);
        C!(PGuuid[])([UUID("8b9ab33a-96e9-499b-9c36-aad1fe86d640")], "uuid[]", "'{8b9ab33a-96e9-499b-9c36-aad1fe86d640}'");
    }
}<|MERGE_RESOLUTION|>--- conflicted
+++ resolved
@@ -204,12 +204,8 @@
 
         //Arrays
         C!(int[][])([[1,2],[3,4]], "int[]", "'{{1,2},{3,4}}'");
-<<<<<<< HEAD
         C!(int[])([], "int[]", "'{}'"); // empty array test
-        //C!(Nullable!string[])([Nullable!string("foo"),Nullable!string.init], "text[]", "'{foo,NULL}'"); //FIXME: doesn't work due to call of Null.get on value comparisons
-=======
         C!((Nullable!string)[])([Nullable!string("foo"), Nullable!string.init], "text[]", "'{foo,NULL}'");
->>>>>>> a55de255
         C!(string[])(["foo","bar", "baz"], "text[]", "'{foo,bar,baz}'");
         C!(PGjson[])([Json(["foo": Json(42)])], "json[]", `'{"{\"foo\":42}"}'`);
         C!(PGuuid[])([UUID("8b9ab33a-96e9-499b-9c36-aad1fe86d640")], "uuid[]", "'{8b9ab33a-96e9-499b-9c36-aad1fe86d640}'");
